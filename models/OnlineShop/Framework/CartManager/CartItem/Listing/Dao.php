--- conflicted
+++ resolved
@@ -40,15 +40,9 @@
         return $amount["amount"];
     }
 
-<<<<<<< HEAD
-    public function getAmountSum() {
-        $amount = $this->db->fetchRow("SELECT SUM(`count`) as amountSum FROM `" . \OnlineShop\Framework\CartManager\CartItem\Dao::TABLE_NAME . "`" . $this->getCondition());
-        return $amount["amountSum"];
-=======
     public function getTotalAmount()
     {
         return (int)$this->db->fetchOne("SELECT SUM(count) FROM `" . OnlineShop_Framework_Impl_CartItem_Resource::TABLE_NAME . "`" . $this->getCondition());
->>>>>>> bc025476
     }
 
 
