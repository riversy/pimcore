<?php
/**
 * Pimcore
 *
 * This source file is subject to the GNU General Public License version 3 (GPLv3)
 * For the full copyright and license information, please view the LICENSE.md and gpl-3.0.txt
 * files that are distributed with this source code.
 *
 * @copyright  Copyright (c) 2009-2015 pimcore GmbH (http://www.pimcore.org)
 * @license    http://www.pimcore.org/license     GNU General Public License version 3 (GPLv3)
 */

namespace OnlineShop\Framework\CartManager;

class Cart extends AbstractCart implements ICart {

    /**
     * @return string
     */
    protected function getCartItemClassName() {
        return '\OnlineShop\Framework\CartManager\CartItem';
    }

    /**
     * @return string
     */
    protected function getCartCheckoutDataClassName() {
        return '\OnlineShop\Framework\CartManager\CartCheckoutData';
    }

    public function save() {
        $this->getDao()->save();
        \OnlineShop\Framework\CartManager\CartItem::removeAllFromCart($this->getId());
        foreach ((array)$this->items as $item) {
            $item->save();
        }

        \OnlineShop\Framework\CartManager\CartCheckoutData::removeAllFromCart($this->getId());
        foreach ($this->checkoutData as $data) {
            $data->save();
        }
    }

    /**
     * @return void
     */
    public function delete() {
        $this->setIgnoreReadonly();

        $cacheKey = \OnlineShop\Framework\CartManager\Cart\Dao::TABLE_NAME . "_" . $this->getId();
        \Zend_Registry::set($cacheKey, null);

        \OnlineShop\Framework\CartManager\CartItem::removeAllFromCart($this->getId());
        \OnlineShop\Framework\CartManager\CartCheckoutData::removeAllFromCart($this->getId());

        $this->clear();
        $this->getDao()->delete();
    }


    /**
     * @param callable $value_compare_func
     *
     * @return $this
     */
    public function sortItems(callable $value_compare_func)
    {
        //call get items to lazy load items
        $this->getItems();

        uasort($this->items, $value_compare_func);

        $arrayKeys = array_keys($this->items);
        foreach ($arrayKeys as $index => $key) {
            $ite = $this->items[$key];
            $ite->setSortIndex($index);
        }

        return $this;
    }

    /**
     * @param int $id
     * @return Cart
     */
    public static function getById($id) {
        $cacheKey = \OnlineShop\Framework\CartManager\Cart\Dao::TABLE_NAME . "_" . $id;
        try {
            $cart = \Zend_Registry::get($cacheKey);
        }
        catch (\Exception $e) {

            try {
                $cartClass = get_called_class();
                /* @var \OnlineShop\Framework\CartManager\ICart $cart */
                $cart = new $cartClass;
                $cart->setIgnoreReadonly();
                $cart->getDao()->getById($id);

                $mod = $cart->getModificationDate();
                $cart->setModificationDate( $mod );

                $dataList = new \OnlineShop\Framework\CartManager\CartCheckoutData\Listing();
                $dataList->setCondition("cartId = " . $dataList->quote($cart->getId()));


                foreach ($dataList->getCartCheckoutDataItems() as $data) {
                    $cart->setCheckoutData($data->getKey(), $data->getData());
                }

                $cart->unsetIgnoreReadonly();

                \Zend_Registry::set($cacheKey, $cart);
            } catch (\Exception $ex) {
                \Logger::debug($ex->getMessage());
                return null;
            }

        }

        return $cart;
    }

    public function getItems() {
        if($this->items === null) {
            $itemList = new \OnlineShop\Framework\CartManager\CartItem\Listing();
            $itemList->setCartItemClassName( $this->getCartItemClassName() );
            $itemList->setCondition("cartId = " . $itemList->quote($this->getId()) . " AND parentItemKey = ''");
            $itemList->setOrderKey('sortIndex');
            $items = array();
            foreach ($itemList->getCartItems() as $item) {
                if(static::isValidCartItem($item)){
                    $item->setCart($this);
                    $items[$item->getItemKey()] = $item;
                }
            }
            $this->items = $items;
        }
        return $this->items;
    }


    /**
     * @param bool|false $countSubItems
     * @return int
     */
    public function getItemCount($countSubItems = false) {
        if($countSubItems) {
            return parent::getItemCount($countSubItems);
        } else {
            if($this->itemCount == null) {
                $itemList = new \OnlineShop\Framework\CartManager\CartItem\Listing();
                $itemList->setCartItemClassName( $this->getCartItemClassName() );
                $itemList->setCondition("cartId = " . $itemList->quote($this->getId()) . " AND parentItemKey = ''");
                $this->itemCount = $itemList->getTotalCount();
            }
            return $this->itemCount;
        }
    }

<<<<<<< HEAD
    /**
     * @param bool|false $countSubItems
     * @return int
     */
=======
>>>>>>> bc025476
    public function getItemAmount($countSubItems = false) {
        if($countSubItems) {
            return parent::getItemCount($countSubItems);
        } else {
<<<<<<< HEAD
            if($this->itemAmount == null) {
                $itemList = new \OnlineShop\Framework\CartManager\CartItem\Listing();
                $itemList->setCartItemClassName( $this->getCartItemClassName() );
                $itemList->setCondition("cartId = " . $itemList->quote($this->getId()) . " AND parentItemKey = ''");
                $this->itemAmount = $itemList->getAmountSum();
            }
            return $this->itemAmount;
        }
    }

=======
            if($this->itemCount == null) {
                $itemList = new \OnlineShop\Framework\CartManager\CartItem\Listing();
                $itemList->setCartItemClassName( $this->getCartItemClassName() );
                $itemList->setCondition("cartId = " . $itemList->quote($this->getId()) . " AND parentItemKey = ''");
                $this->itemCount = $itemList->getTotalAmount();
            }
            return $this->itemCount;
        }
    }
>>>>>>> bc025476

    /**
     * @static
     * @param int $userId
     * @return array
     */
    public static function getAllCartsForUser($userId) {
        $list = new \OnlineShop\Framework\CartManager\Cart\Listing();
        $db = \Pimcore\Db::get();
        $list->setCondition("userid = " . $db->quote($userId));
        $list->setCartClass( get_called_class() );
        return $list->getCarts();
    }
}<|MERGE_RESOLUTION|>--- conflicted
+++ resolved
@@ -158,29 +158,10 @@
         }
     }
 
-<<<<<<< HEAD
-    /**
-     * @param bool|false $countSubItems
-     * @return int
-     */
-=======
->>>>>>> bc025476
     public function getItemAmount($countSubItems = false) {
         if($countSubItems) {
             return parent::getItemCount($countSubItems);
         } else {
-<<<<<<< HEAD
-            if($this->itemAmount == null) {
-                $itemList = new \OnlineShop\Framework\CartManager\CartItem\Listing();
-                $itemList->setCartItemClassName( $this->getCartItemClassName() );
-                $itemList->setCondition("cartId = " . $itemList->quote($this->getId()) . " AND parentItemKey = ''");
-                $this->itemAmount = $itemList->getAmountSum();
-            }
-            return $this->itemAmount;
-        }
-    }
-
-=======
             if($this->itemCount == null) {
                 $itemList = new \OnlineShop\Framework\CartManager\CartItem\Listing();
                 $itemList->setCartItemClassName( $this->getCartItemClassName() );
@@ -190,7 +171,6 @@
             return $this->itemCount;
         }
     }
->>>>>>> bc025476
 
     /**
      * @static
