--- conflicted
+++ resolved
@@ -6197,72 +6197,67 @@
         "definition": "Add object of type "
     },
     {
-<<<<<<< HEAD
+        "term": "newsletter_report",
+        "definition": "Column from a report"
+    },
+    {
+        "term": "newsletter_choose_report",
+        "definition": "Choose a report"
+    },
+    {
+        "term": "newsletter_email_field_name",
+        "definition": "Email field name"
+    },
+    {
+        "term": "path_formatter_class",
+        "definition": "Formatter Class"
+    },
+    {
+        "term": "quantityValue",
+        "definition": "Quantity Value"
+    },
+    {
+        "term": "calculatedValue",
+        "definition": "Calculated Value"
+    },
+    {
+        "term": "keyvalue_tag_col_groupDesc",
+        "definition": "Group Description"
+    },
+    {
+        "term": "keyvalue_tag_col_keyName",
+        "definition": "Key"
+    },
+    {
+        "term": "keyvalue_tag_col_keyDesc",
+        "definition": "Key Description"
+    },
+    {
+        "term": "keyvalue_tag_col_value",
+        "definition": "Value"
+    },
+    {
+        "term": "clear_filters",
+        "definition": "Clear Filters"
+    },
+    {
+        "term": "website_translation_settings",
+        "definition": "Shared Translation Settings"
+    },
+    {
+        "term": "language_permissions",
+        "definition": "Language Permissions (no view permission means all)"
+    },
+    {
+        "term": "rendering_class",
+        "definition": "Custom Renderer class"
+    },
+    {
+        "term": "rendering_data",
+        "definition": "Data passed to renderer"
+    },
+    {
         "term": "force_resize",
         "definition": "Force resize"
-=======
-        "term": "newsletter_report",
-        "definition": "Column from a report"
-    },
-    {
-        "term": "newsletter_choose_report",
-        "definition": "Choose a report"
-    },
-    {
-        "term": "newsletter_email_field_name",
-        "definition": "Email field name"
-    },
-    {
-        "term": "path_formatter_class",
-        "definition": "Formatter Class"
-    },
-    {
-        "term": "quantityValue",
-        "definition": "Quantity Value"
-    },
-    {
-        "term": "calculatedValue",
-        "definition": "Calculated Value"
-    },
-    {
-        "term": "keyvalue_tag_col_groupDesc",
-        "definition": "Group Description"
-    },
-    {
-        "term": "keyvalue_tag_col_keyName",
-        "definition": "Key"
-    },
-    {
-        "term": "keyvalue_tag_col_keyDesc",
-        "definition": "Key Description"
-    },
-    {
-        "term": "keyvalue_tag_col_value",
-        "definition": "Value"
-    },
-    {
-        "term": "clear_filters",
-        "definition": "Clear Filters"
-    },
-    {
-        "term": "website_translation_settings",
-        "definition": "Shared Translation Settings"
-    },
-    {
-        "term": "language_permissions",
-        "definition": "Language Permissions (no view permission means all)"
-    },
-    {
-        "term": "rendering_class",
-        "definition": "Custom Renderer class"
-    },
-    {
-        "term": "rendering_data",
-        "definition": "Data passed to renderer"
->>>>>>> af71fbf3
     }
-
-
-
-
 ]