<?php
/**
 * Pimcore
 *
 * This source file is available under two different licenses:
 * - GNU General Public License version 3 (GPLv3)
 * - Pimcore Enterprise License (PEL)
 * Full copyright and license information is available in
 * LICENSE.md which is distributed with this source code.
 *
 * @copyright  Copyright (c) Pimcore GmbH (http://www.pimcore.org)
 * @license    http://www.pimcore.org/license     GPLv3 and PEL
 */

namespace Pimcore\WorkflowManagement\Workflow;

use Pimcore\Event\Model\WorkflowEvent;
use Pimcore\Event\WorkflowEvents;
use Pimcore\Model\Element\AbstractElement;
use Pimcore\Model\Element\Service;
use Pimcore\Model\Element\WorkflowState;
use Pimcore\Model\Object\Concrete as ConcreteObject;
use Pimcore\Model\Document;
use Pimcore\Model\Asset;
use Pimcore\Model\Object\Concrete;
use Pimcore\WorkflowManagement\Workflow;
use Pimcore\Logger;

class Manager
{

    /**
     * The element for this workflow
     *
     * @var ConcreteObject|Document|Asset
     */
    protected $element = null;

    /**
     * The user using the workflow
     * All actions will be recorded against this user
     * @var \Pimcore\Model\User
     */
    protected $user = null;

    /**
     * The data submitted when an action is performed
     */
    protected $actionData = null;

    /**
     * Any errors within the workflow will be stored here
     * @var mixed
     */
    protected $error = null;


    /**
     * The loaded workflow
     * @var Workflow
     */
    protected $workflow;


    /**
     * An array of the different pimcore user ids that the current user is related to
     * - first in array is the users id,
     * - any additional are the role ids that have been assigned to the user
     * @var array $userIds
     */
    protected $userIds = [];

    /**
     *
     * @param      $element
     * @param null $user - optional parameter so that importers can use some functions of manager too.
     * @throws \Exception
     */
    public function __construct($element, $user=null)
    {
        $this->element = $element;
        $this->user = $user;

        $this->initWorkflow();

        if ($this->user) {
            $this->initUserIds();
        }
    }


    /**
     * Loads the workflow into the manager
     * @throws \Exception
     */
    private function initWorkflow()
    {
        $config = Workflow\Config::getElementWorkflowConfig($this->element);
        $this->workflow = Workflow\Factory::getWorkflowFromConfig($config);

        if (!$this->workflow) {
            throw new \Exception("Cannot load workflow configuration for object [{$this->element->getId()}] of type [{$this->element->getType()}]");
        }
    }

    private function initUserIds()
    {
        $this->userIds = array_merge([$this->user->getId()], $this->user->getRoles());
    }

    /**
     * @return Asset|Document|Concrete
     */
    public function getElement()
    {
        return $this->element;
    }

    /**
     * @return null|\Pimcore\Model\User
     */
    public function getUser()
    {
        return $this->user;
    }

    /**
     * @return null|WorkflowState
     */
    public function getWorkflowStateForElement()
    {
        $elementType = Service::getElementType($this->element);
        $workflowState = WorkflowState::getByPrimary($this->element->getId(), $elementType, $this->workflow->getId());
        if (empty($workflowState)) {
            $workflowState = new WorkflowState();
            $workflowState->setCid($this->element->getId());
            $workflowState->setCtype($elementType);
            $workflowState->setWorkflowId($this->workflow->getId());
        }

        return $workflowState;
    }

    /**
     * Return the element state
     * @return string
     * @throws \Exception
     */
    public function getElementState()
    {
        try {
            $state = $this->getWorkflowStateForElement()->getState();

            //check for null on new objects
            if (is_null($state)) {
                $state = $this->workflow->getDefaultState();
            }

            return $state;
        } catch (\Exception $e) {
            throw new \Exception('Cannot get state of element.');
        }
    }

    /**
     * Returns the current status of an object
     */
    public function getElementStatus()
    {
        try {
            $status = $this->getWorkflowStateForElement()->getStatus();

            //check for null on new objects
            if (is_null($status)) {
                $status = $this->workflow->getDefaultStatus();
            }

            return $status;
        } catch (\Exception $e) {
            throw new \Exception('Cannot get status of element.');
        }
    }

    /**
     * @param $newState
     * @throws \Exception
     */
    public function setElementState($newState)
    {
        try {
            $workflowState = $this->getWorkflowStateForElement();
            $workflowState->setState($newState);
            $workflowState->save();
        } catch (\Exception $e) {
            throw new \Exception('Cannot set element state.');
        }
    }

    /**
     * @param $newStatus
     * @throws \Exception
     */
    public function setElementStatus($newStatus)
    {
        try {
            $workflowState = $this->getWorkflowStateForElement();
            $workflowState->setStatus($newStatus);
            $workflowState->save();
        } catch (\Exception $e) {
            throw new \Exception('Cannot set element status.');
        }
    }


    /**
     * @return Workflow
     */
    public function getWorkflow()
    {
        return $this->workflow;
    }

    /**
     * @param $data
     */
    public function setActionData($data)
    {
        $this->actionData = $data;
    }

    /**
     * @return null
     */
    public function getActionData()
    {
        return $this->actionData;
    }

    /**
     * Get the available actions that can be performed on an element
     *
     * @return mixed
     * @throws \Exception
     */
    public function getAvailableActions()
    {
        $status = $this->getElementStatus();

        if (!$this->workflow->isValidStatus($status)) {
            throw new \Exception("Element [{$this->element->getId()}] does not have a valid status [{$status}] within the workflow");
        }

        $availableActions = $this->workflow->getValidGlobalActions();
        $availableActions = array_merge($this->workflow->getValidActionsForStatus($status), $availableActions);

        //check user permissions on available actions
        $allowedActions = [];
        foreach ($availableActions as $actionName) {
            if ($this->userCanPerformAction($actionName)) {
                $allowedActions[$actionName] = $this->workflow->getActionConfig($actionName, $status);
            }
        }

        $event = new WorkflowEvent($this, [
            'actions' => $allowedActions
        ]);
        \Pimcore::getEventDispatcher()->dispatch(WorkflowEvents::PRE_RETURN_AVAILABLE_ACTIONS, $event);
        $allowedActions = $event->getArgument("actions");

        return $allowedActions;
    }

    /**
     * Returns the available state configurations given an action
     * NOTE: ASSUMES THE ACTION EXISTS
     * @see self::isValidAction
     * @param $actionName
     * @return array
     */
    public function getAvailableStates($actionName)
    {
        $actionConfig = $this->workflow->getActionConfig($actionName, $this->getElementStatus());
        $globalAction = $this->workflow->isGlobalAction($actionName);
        $hasTransition = $this->actionHasTransition($actionConfig);

        //if the action is global just return the current object state
        if ($globalAction || !$hasTransition) {
            $objectState = $this->getElementState();
            $availableStates = [
                $objectState => $this->workflow->getStateConfig($objectState)
            ];
        } else {
            $availableStates = [];
            foreach ($actionConfig['transitionTo'] as $state => $statuses) {
                $availableStates[$state] = $this->workflow->getStateConfig($state);
            }
        }

        return $availableStates;
    }

    /**
     * Returns the available statuses given an action and a state
     *
     * @param $actionName
     * @param $stateName
     * @return array
     * @throws \Exception
     */
    public function getAvailableStatuses($actionName, $stateName)
    {
        $actionConfig = $this->workflow->getActionConfig($actionName);
        $globalAction = $this->workflow->isGlobalAction($actionName);
        $hasTransition = $this->actionHasTransition($actionConfig);

        if ($globalAction || !$hasTransition) {
            $objectStatus = $this->getElementStatus();
            $availableStatuses = [
                $objectStatus => $this->workflow->getStatusConfig($objectStatus)
            ];
        } else {

            //we have a check here for the state being an existing one
            if (!isset($actionConfig['transitionTo'][$stateName])) {
                throw new \Exception("Workflow::getAvailableStatuses, State [{$stateName}] not valid for action [{$actionName}] on element [{$this->element->getId()}] with status [{$this->getElementStatus()}]");
            }

            $availableStatuses = [];

            foreach ($actionConfig['transitionTo'][$stateName] as $statusName) {
                $availableStatuses[$statusName] = $this->workflow->getStatusConfig($statusName);
            }
        }

        return $availableStatuses;
    }


    /**
     * Returns whether or not notes are required for a given action on the current object
     * Assumes the action is valid at that point in time
     * @param string $actionName
     * @return bool
     * @throws \Exception
     */
    public function getNotesRequiredForAction($actionName)
    {
        $actionConfig = $this->getWorkflow()->getActionConfig($actionName, $this->getElementStatus());

        return isset($actionConfig['notes']['required']) ? (bool) $actionConfig['notes']['required'] : false;
    }

    /**
     * Shortcut method - probably should clean this up a bit more
     * @param $actionName
     * @return array|mixed
     * @throws \Exception
     */
    public function getAdditionalFieldsForAction($actionName)
    {
        $additionalFields = $this->getWorkflow()->getAdditionalFieldsForAction($actionName, $this->getElementStatus());

        if (is_array($additionalFields)) {
            foreach ($additionalFields as &$field) {
                if ($field['fieldType'] === 'user') {
                    $userdata = new \Pimcore\Model\Object\ClassDefinition\Data\User();
                    $userdata->configureOptions();
                    $field['options'] = $userdata->getOptions();
                }
            }
        }

        return $additionalFields;
    }


    /**
     * Returns whether or not a user can perform an action
     * if a status is given then it will be taken into consideration
     * @param      $actionName
     * @param null $statusName
     * @return bool
     * @throws \Exception
     */
    public function userCanPerformAction($actionName, $statusName=null)
    {
        if (!$this->user) {
            throw new \Exception('No user is defined in this Workflow Manager!');
        }

        if ($this->user->isAdmin()) {
            return true;
        }

        $requiredUserIds = $this->workflow->getValidUsersForAction($actionName, $statusName);
        if ($requiredUserIds === null) {
            return true;
        }

        foreach ($requiredUserIds as $id) {
            if (in_array($id, $this->userIds)) {
                return true;
            }
        }

        return false;
    }

    /**
     * @param $actionConfig
     * @return bool
     */
    public function actionHasTransition($actionConfig)
    {
        return isset($actionConfig['transitionTo']) && is_array($actionConfig['transitionTo']);
    }

    /**
     * Validates that a transition between requested states can be done on an element
     * NOTE: DOES NOT VALIDATE FIELDS @see performAction
     * @param $actionName
     * @param $newStatus
     * @param $newState
     * @return bool
     */
    public function validateAction($actionName, $newState, $newStatus)
    {
        $element = $this->element;

        if (!$this->workflow->isGlobalAction($actionName)) {
            $availableActions = $this->getAvailableActions();

            //check the action is available
            if (!array_key_exists($actionName, $availableActions)) {
                $this->error = "Workflow::validateTransition, Action [$actionName] not available for element [{$element->getId()}] with status [{$this->getElementStatus()}]";
                Logger::debug($this->error);

                return false;
            }

            $actionToTake = $availableActions[$actionName];

            if ($this->actionHasTransition($actionToTake)) {

                //check that the new state is correct for the action taken
                if (!array_key_exists($newState, $actionToTake['transitionTo'])) {
                    $this->error = "Workflow::validateTransition, State [$newState] not a valid transition state for action [$actionName] from status [{$this->getElementStatus()}]";
                    Logger::debug($this->error);

                    return false;
                }

                $availableNewStatuses = $actionToTake['transitionTo'][$newState];
                //check that the new status is valid for the action taken
                if (!in_array($newStatus, $availableNewStatuses)) {
                    $this->error = "Workflow::validateTransition, Status [$newState] not a valid transition status for action [$actionName] from status [{$this->getElementStatus()}]";
                    Logger::debug($this->error);

                    return false;
                }
            }
        }

        return true;
    }

    /**
     * @return mixed
     */
    public function getError()
    {
        return $this->error;
    }

    /**
     *
     * Performs an action
     *
     * @param mixed $actionName
     * @param array $formData
     * @throws \Exception
     */
    public function performAction($actionName, $formData=[])
    {
        //store the current action data
        $this->setActionData($formData);

        \Pimcore::getEventDispatcher()->dispatch(WorkflowEvents::PRE_ACTION, new WorkflowEvent($this, [
            'actionName' => $actionName
<<<<<<< HEAD
        ]));
=======
        ]);
>>>>>>> 4aee3328

        //refresh the local copy after the event
        $formData = $this->getActionData();

        $actionConfig = $this->workflow->getActionConfig($actionName, $this->getElementStatus());
        $additional = $formData['additional'];

        //setup event listeners
        $this->registerActionEvents($actionConfig);

        //setup an array to hold the additional data that is not saved via a setterFn
        $actionNoteData = [];

        //process each field in the additional fields configuration
        if (isset($actionConfig['additionalFields']) && is_array($actionConfig['additionalFields'])) {
            foreach ($actionConfig['additionalFields'] as $additionalFieldConfig) {

                /**
                 * Additional Field example
                 * [
                'name' => 'dateLastContacted',
                'fieldType' => 'date',
                'label' => 'Date of Conversation',
                'required' => true,
                'setterFn' => ''
                ]
                 */

                $fieldName = $additionalFieldConfig['name'];

                //check required
                if ($additionalFieldConfig['required'] && empty($additional[$fieldName])) {
                    throw new \Exception("Workflow::performAction, fieldname [{$fieldName}] required for action [{$actionName}]");
                }

                //work out whether or not to set the value directly to the object or to add it to the note data
                if (!empty($additionalFieldConfig['setterFn'])) {
                    $setter = $additionalFieldConfig['setterFn'];

                    try {

                        //todo check here that the setter is being called on an Object

                        //TODO check that the field has a fieldType, (i.e if a workflow config has getter then the field should only be a pimcore tag and therefore 'fieldType' rather than 'type'.
                        //otherwise we could be erroneously setting pimcore fields
                        $additional[$fieldName] = Workflow\Service::getDataFromEditmode($additional[$fieldName], $additionalFieldConfig['fieldType']);

                        $this->element->$setter($additional[$fieldName]);
                    } catch (\Exception $e) {
                        Logger::error($e->getMessage());
                        throw new \Exception("Workflow::performAction, cannot set fieldname [{$fieldName}] using setter [{$setter}] in action [{$actionName}]");
                    }
                } else {
                    $actionNoteData[] = Workflow\Service::createNoteData($additionalFieldConfig, $additional[$fieldName]);
                }
            }
        }

        //save the old state and status in the form so that we can reference it later
        $formData['oldState'] = $this->getElementState();
        $formData['oldStatus'] = $this->getElementStatus();

        if ($this->element instanceof Concrete || $this->element instanceof Document\PageSnippet) {
            if (!$this->workflow->getAllowUnpublished() || in_array($formData['newStatus'], $this->workflow->getPublishedStatuses())) {
                $this->element->setPublished(true);

                if ($this->element instanceof Concrete) {
                    $this->element->setOmitMandatoryCheck(false);
                }

                $task = 'publish';
            } else {
                $this->element->setPublished(false);

                if ($this->element instanceof Concrete) {
                    $this->element->setOmitMandatoryCheck(true);
                }

                $task = 'unpublish';
            }
        } else {
            //all other elements do not support published or unpublished
            $task = "publish";
        }


        try {
            \Pimcore::getEventDispatcher()->dispatch(WorkflowEvents::ACTION_BEFORE, new WorkflowEvent($this, [
                'actionConfig' => $actionConfig,
                'data' => $formData
            ]));

            //todo add some support to stop the action given the result from the event

            $this->element->setUserModification($this->user->getId());
            if (($task === "publish" && $this->element->isAllowed("publish")) || ($task === "unpublish" && $this->element->isAllowed("unpublish"))) {
                $this->element->save();
            } elseif ($this->element instanceof Concrete || $this->element instanceof Document\PageSnippet) {
                $this->element->saveVersion();
            } else {
                throw new \Exception("Operation not allowed for this element");
            }

            //transition the element
            $this->setElementState($formData['newState']);
            $this->setElementStatus($formData['newStatus']);

            // record a note against the object to show the transition
            $decorator = new Workflow\Decorator($this->workflow);
            $description = $formData['notes'];

            // create a note for this action
            $note = Workflow\Service::createActionNote(
                $this->element,
                $decorator->getNoteType($actionName, $formData),
                $decorator->getNoteTitle($actionName, $formData),
                $description,
                $actionNoteData
            );

            //notify users
            if (isset($actionConfig['notificationUsers']) && is_array($actionConfig['notificationUsers'])) {
                Workflow\Service::sendEmailNotification(
                    $actionConfig['notificationUsers'],
                    $note
                );
            }

            \Pimcore::getEventDispatcher()->dispatch(WorkflowEvents::ACTION_SUCCESS, new WorkflowEvent($this, [
                'actionConfig' => $actionConfig,
                'data' => $formData
            ]));
        } catch (\Exception $e) {
            \Pimcore::getEventDispatcher()->dispatch(WorkflowEvents::ACTION_FAILURE, new WorkflowEvent($this, [
                'actionConfig' => $actionConfig,
                'data' => $formData,
                'exception' => $e
            ]));
        }

        $this->unregisterActionEvents($actionConfig);

        \Pimcore::getEventDispatcher()->dispatch(WorkflowEvents::POST_ACTION, new WorkflowEvent($this, [
            'actionName' => $actionName
        ]));
    }

    /**
     * Returns the objects layout configuration given the current place in the workflow
     * If no layout is specified then null will be returned
     * @return string|null
     */
    public function getObjectLayout()
    {
        $statusConfig = $this->workflow->getStatusConfig($this->getElementStatus());

        if (!empty($statusConfig['objectLayout']) && is_numeric($statusConfig['objectLayout'])) {
            return $statusConfig['objectLayout'];
        }

        return null;
    }


    /**
     * Used by performAction to initialise events
     * @param $actionConfig
     */
    private function registerActionEvents($actionConfig)
    {
        if (isset($actionConfig['events'])) {
            if (isset($actionConfig['events']['before'])) {
                \Pimcore::getEventDispatcher()->addListener(WorkflowEvents::ACTION_BEFORE, $actionConfig['events']['before']);
            }
            if (isset($actionConfig['events']['success'])) {
                \Pimcore::getEventDispatcher()->addListener(WorkflowEvents::ACTION_SUCCESS, $actionConfig['events']['success']);
            }
            if (isset($actionConfig['events']['failure'])) {
                \Pimcore::getEventDispatcher()->addListener(WorkflowEvents::ACTION_FAILURE, $actionConfig['events']['failure']);
            }
        }
    }

    /**
     * Unregisters events (before, success, failure)
     * @param $actionConfig
     */
    private function unregisterActionEvents($actionConfig)
    {
        if (isset($actionConfig['events'])) {
            if (isset($actionConfig['events']['before'])) {
                \Pimcore::getEventDispatcher()->removeListener(WorkflowEvents::ACTION_BEFORE, $actionConfig['events']['before']);
            }
            if (isset($actionConfig['events']['success'])) {
                \Pimcore::getEventDispatcher()->removeListener(WorkflowEvents::ACTION_SUCCESS, $actionConfig['events']['success']);
            }
            if (isset($actionConfig['events']['failure'])) {
                \Pimcore::getEventDispatcher()->removeListener(WorkflowEvents::ACTION_FAILURE, $actionConfig['events']['failure']);
            }
        }
    }



    /**
     * Returns whether or not an element has a workflow
     * @param AbstractElement|Asset|ConcreteObject|Document $element
     * @return bool
     */
    public static function elementHasWorkflow(AbstractElement $element)
    {
        $config = Workflow\Config::getElementWorkflowConfig($element);
        if (is_array($config)) {
            return true;
        }

        return false;
    }

    /**
     * Returns whether or not an element can be actioned
     * @param $element
     * @return bool
     */
    public static function elementCanAction($element)
    {
        if (!self::elementHasWorkflow($element)) {
            return false;
        }

        if ($element instanceof Asset) {
            return true;
        }

        /**
         * @var $element Document|ConcreteObject
         */
        if ($element->getPublished()) {
            return true;
        }

        $manager = new self($element);

        return $manager->getWorkflow()->getAllowUnpublished();
    }
}<|MERGE_RESOLUTION|>--- conflicted
+++ resolved
@@ -487,11 +487,7 @@
 
         \Pimcore::getEventDispatcher()->dispatch(WorkflowEvents::PRE_ACTION, new WorkflowEvent($this, [
             'actionName' => $actionName
-<<<<<<< HEAD
         ]));
-=======
-        ]);
->>>>>>> 4aee3328
 
         //refresh the local copy after the event
         $formData = $this->getActionData();
