--- conflicted
+++ resolved
@@ -305,42 +305,11 @@
     {
         // create already the real class for the asset type, this is especially for images, because a system-thumbnail
         // (tree) is generated immediately after creating an image
-<<<<<<< HEAD
         $class = "\\Pimcore\\Model\\Asset";
-        if (array_key_exists("filename", $data) && (array_key_exists("data", $data) || array_key_exists("sourcePath", $data) || array_key_exists("stream", $data))) {
-            if (array_key_exists("data", $data) || array_key_exists("stream", $data)) {
-                $tmpFile = PIMCORE_SYSTEM_TEMP_DIRECTORY . "/asset-create-tmp-file-" . uniqid() . "." . File::getFileExtension($data["filename"]);
-                if (array_key_exists("data", $data)) {
-                    File::put($tmpFile, $data["data"]);
-                } else {
-                    $streamMeta = stream_get_meta_data($data["stream"]);
-                    if (file_exists($streamMeta["uri"])) {
-                        // stream is a local file, so we don't have to write a tmp file
-                        $tmpFile = $streamMeta["uri"];
-                    } else {
-                        // write a tmp file because the stream isn't a pointer to the local filesystem
-                        rewind($data["stream"]);
-                        $dest = fopen($tmpFile, "w+", false, File::getContext());
-                        stream_copy_to_stream($data["stream"], $dest);
-                        fclose($dest);
-                    }
-                }
-                $mimeType = Mime::detect($tmpFile);
-                unlink($tmpFile);
-            } else {
-                $mimeType = Mime::detect($data["sourcePath"], $data["filename"]);
-                if (is_file($data["sourcePath"])) {
-                    $data["stream"] = fopen($data["sourcePath"], "r+", false, File::getContext());
-                }
-
-                unset($data["sourcePath"]);
-=======
-        $class = "Asset";
         if (isset($data["filename"]) && isset($data["sourcePath"])) {
             $mimeType = Mime::detect($data["sourcePath"], $data["filename"]);
             if (is_file($data["sourcePath"])) {
                 $data["stream"] = fopen($data["sourcePath"], "r+", false, File::getContext());
->>>>>>> 4aee3328
             }
 
             unset($data["sourcePath"]);
@@ -593,7 +562,6 @@
         if (preg_match("@\.ph(p[345]?|t|tml|ps)$@i", $this->getFilename()) || $this->getFilename() == ".htaccess") {
             $this->setFilename($this->getFilename() . ".txt");
         }
-
 
         if (Asset\Service::pathExists($this->getRealFullPath())) {
             $duplicate = Asset::getByPath($this->getRealFullPath());
@@ -1223,6 +1191,7 @@
                 $this->stream = null;
             }
         }
+
         if (!$this->stream && $this->getType() != "folder") {
             if (file_exists($this->getFileSystemPath())) {
                 $this->stream = fopen($this->getFileSystemPath(), "r", false, File::getContext());
