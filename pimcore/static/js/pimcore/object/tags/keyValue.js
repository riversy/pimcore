--- conflicted
+++ resolved
@@ -739,10 +739,7 @@
                     colData.group = keyDef.groupName;
                     colData.groupDesc = keyDef.groupdescription;
                     colData.unit = keyDef.unit;
-<<<<<<< HEAD
-=======
                     colData.mandatory = keyDef.mandatory;
->>>>>>> 69b6bfb3
                     this.store.add(new this.store.recordType(colData));
 
                     if (this.fieldConfig.multivalent) {
